"""Steering dataset loader for steering vector extraction."""

from __future__ import annotations

import json
from collections.abc import Iterator
from pathlib import Path

from datasets import load_dataset  # type: ignore[import-not-found]
from jinja2 import Environment, FileSystemLoader
from transformers import AutoTokenizer

from psyctl.core.logger import get_logger


class SteerDatasetLoader:
    """
    Load and process steering dataset for steering vector extraction.

    Dataset format:
    {
        "situation": "Conversation context...",
        "char_name": "Character name",
        "positive": "Full positive personality answer",
        "neutral": "Full neutral personality answer"
    }

    Attributes:
        logger: Logger instance for debugging
        jinja_env: Jinja2 environment for template loading
    """

    def __init__(self):
        """Initialize SteerDatasetLoader with logger and Jinja2 environment."""
        self.logger = get_logger("steer_dataset_loader")

        # Setup Jinja2 environment for template loading
        template_dir = Path(__file__).parent.parent / "templates"
        self.jinja_env = Environment(loader=FileSystemLoader(str(template_dir)))
        self.logger.debug(f"Template directory: {template_dir}")

    def load(self, dataset_path: Path | str) -> list[dict]:
        """
        Load steering dataset from JSONL file or HuggingFace dataset.

        Args:
            dataset_path: Path to dataset directory/JSONL file or HuggingFace dataset name

        Returns:
            List of dataset entries

        Raises:
            FileNotFoundError: If dataset file doesn't exist
            ValueError: If dataset format is invalid

        Example:
            >>> loader = SteerDatasetLoader()
            >>> dataset = loader.load(Path("./dataset/steering"))
            >>> dataset = loader.load("CaveduckAI/steer-personality-rudeness-ko")
        """
        # Check if it's a HuggingFace dataset name
        if isinstance(dataset_path, str) and "/" in dataset_path:
            self.logger.info(f"Loading HuggingFace dataset: {dataset_path}")
            try:
                hf_dataset = load_dataset(dataset_path, split="train")
                dataset = []
                for item in hf_dataset:  # type: ignore[attr-defined]
                    # Convert HF dataset format to steering dataset format
                    # Support both old (question) and new (situation) formats
                    entry = {
                        "situation": item.get("situation", item.get("question", "")),  # type: ignore[union-attr]
                        "char_name": item.get("char_name", "Assistant"),  # type: ignore[union-attr]
                        "positive": item.get("positive", ""),  # type: ignore[union-attr]
                        "neutral": item.get("neutral", ""),  # type: ignore[union-attr]
                    }
                    dataset.append(entry)
                self.logger.info(
                    f"Loaded {len(dataset)} entries from HuggingFace dataset"
                )
                return dataset
            except Exception as e:
                raise ValueError(f"Failed to load HuggingFace dataset: {e}") from e

        # Convert string to Path for local files
        if isinstance(dataset_path, str):
            dataset_path = Path(dataset_path)

        # If path is directory, find JSONL file
        if dataset_path.is_dir():
            jsonl_files = list(dataset_path.glob("*.jsonl"))
            if not jsonl_files:
                raise FileNotFoundError(
                    f"No JSONL files found in directory: {dataset_path}"
                )
            if len(jsonl_files) > 1:
                self.logger.warning(
                    f"Multiple JSONL files found, using first: {jsonl_files[0].name}"
                )
            dataset_file = jsonl_files[0]
        else:
            dataset_file = dataset_path

        if not dataset_file.exists():
            raise FileNotFoundError(f"Dataset file not found: {dataset_file}")

        self.logger.info(f"Loading dataset from: {dataset_file}")

        dataset = []
        with Path(dataset_file).open("r", encoding="utf-8") as f:
            for line_num, line in enumerate(f, 1):
                try:
                    entry = json.loads(line.strip())

                    # Validate required fields
                    required_fields = ["situation", "char_name", "positive", "neutral"]
                    missing_fields = [
                        field for field in required_fields if field not in entry
                    ]
                    if missing_fields:
                        raise ValueError(f"Missing required fields: {missing_fields}")

                    dataset.append(entry)

                except json.JSONDecodeError as e:
                    self.logger.error(f"Invalid JSON at line {line_num}: {e}")
                    raise ValueError(f"Invalid JSON format at line {line_num}") from e
                except ValueError as e:
                    self.logger.error(f"Invalid entry at line {line_num}: {e}")
                    raise

        self.logger.info(f"Loaded {len(dataset)} entries from dataset")
        return dataset

    def create_prompts(
        self, dataset: list[dict], tokenizer: AutoTokenizer, format_type: str = "index"
    ) -> tuple[list[str], list[str]]:
        """
        Create positive and neutral prompt pairs from dataset.

        Args:
            dataset: List of dataset entries
            tokenizer: Tokenizer for applying chat template
            format_type: Prompt format type
                - "index": Multiple choice with indices (for CAA)
                - "direct": Direct answer (for BiPO full text)

        Returns:
            Tuple of (positive_prompts, neutral_prompts)

        Example:
            >>> loader = SteerDatasetLoader()
            >>> dataset = loader.load(Path("./dataset/steering"))
            >>> pos_prompts, neu_prompts = loader.create_prompts(dataset, tokenizer)
        """
        self.logger.info(
            f"Creating prompts from {len(dataset)} dataset entries (format: {format_type})"
        )

        positive_prompts = []
        neutral_prompts = []

        for idx, entry in enumerate(dataset):
            situation = entry["situation"]
            char_name = entry["char_name"]
            positive_answer = entry["positive"]
            neutral_answer = entry["neutral"]

            # Create prompts based on format type
            if format_type == "index":
                # CAA format: show both answers with indices, append index
                # Alternate answer order to prevent order bias
                if idx % 2 == 0:
                    # Even: positive=(1, neutral=(2
                    positive_prompt = self._build_prompt_with_choices(
                        situation,
                        char_name,
                        positive_answer,
                        neutral_answer,
                        "(1",
                        tokenizer,
                    )
                    neutral_prompt = self._build_prompt_with_choices(
                        situation,
                        char_name,
                        positive_answer,
                        neutral_answer,
                        "(2",
                        tokenizer,
                    )
                else:
                    # Odd: positive=(2, neutral=(1 (swapped order)
                    positive_prompt = self._build_prompt_with_choices(
                        situation,
                        char_name,
                        neutral_answer,
                        positive_answer,
                        "(2",
                        tokenizer,
                    )
                    neutral_prompt = self._build_prompt_with_choices(
                        situation,
                        char_name,
                        neutral_answer,
                        positive_answer,
                        "(1",
                        tokenizer,
                    )
            elif format_type == "direct":
                # BiPO format: direct answer without choices
                positive_prompt = self._build_prompt_direct(
                    situation, char_name, positive_answer, tokenizer
                )
                neutral_prompt = self._build_prompt_direct(
                    situation, char_name, neutral_answer, tokenizer
                )
            else:
                raise ValueError(f"Unknown format_type: {format_type}")

            positive_prompts.append(positive_prompt)
            neutral_prompts.append(neutral_prompt)

        self.logger.info(
            f"Created {len(positive_prompts)} positive and {len(neutral_prompts)} neutral prompts"
        )
        return positive_prompts, neutral_prompts

    def _build_prompt_with_choices(
        self,
        situation: str,
        char_name: str,
        answer_1: str,
        answer_2: str,
        selected: str,
        tokenizer: AutoTokenizer,
    ) -> str:
        """
        Build prompt with multiple choices for CAA extraction method.

        This method constructs prompts to extract activation from the answer token,
        not from special tokens like <end_of_turn>. It applies chat template to the
        question part only, then appends the answer selection outside the template.

        Args:
            situation: Situation description
            char_name: Character name
            answer_1: First answer option
            answer_2: Second answer option
            selected: Which answer is selected ("(1" or "(2")
            tokenizer: Tokenizer for chat template

        Returns:
            Complete prompt with choices and selection

        Note:
            The answer is appended AFTER chat template application to ensure
            the last token is from answer content, matching PoC behavior.
        """
        # Load template
        template = self.jinja_env.get_template("md_question.j2")
        question = template.render(
            char_name=char_name,
            situation=situation.strip(),
            answer_1=answer_1.strip().replace("\n", ""),
            answer_2=answer_2.strip().replace("\n", ""),
        )

        # Apply chat template WITHOUT answer (add_generation_prompt=True)
        try:
<<<<<<< HEAD
            messages = [{"role": "user", "content": question}]
            prompt = tokenizer.apply_chat_template(
=======
            messages = [{"role": "user", "content": full_text}]
            prompt = tokenizer.apply_chat_template(  # type: ignore[call-arg]
>>>>>>> ceb91fad
                messages,
                tokenize=False,
                add_generation_prompt=True,  # Add <start_of_turn>model section
            )
            # Append answer AFTER chat template to ensure last token is answer content
            prompt = prompt + selected
        except Exception as e:
            self.logger.debug(f"Chat template failed, using raw text: {e}")
            # Fallback: concatenate directly
            prompt = question + selected

        return prompt

    def _build_prompt_direct(
        self, situation: str, char_name: str, answer: str, tokenizer: AutoTokenizer
    ) -> str:
        """
        Build BiPO-style prompt with direct answer (no choices shown).

        This method constructs prompts to extract activation from the answer token,
        not from special tokens. It applies chat template to the question part only,
        then appends the answer outside the template.

        Args:
            situation: Situation description
            char_name: Character name
            answer: The answer text
            tokenizer: Tokenizer for chat template

        Returns:
            Complete prompt with direct answer

        Note:
            The answer is appended AFTER chat template application to ensure
            the last token is from answer content, matching PoC behavior.
        """
        # Build question without answer
        question = f"[Situation]\n{situation}\n[Question]\nYou are {char_name}. What would your response be in this situation?\n[Answer]\n"

        # Apply chat template WITHOUT answer (add_generation_prompt=True)
        try:
<<<<<<< HEAD
            messages = [{"role": "user", "content": question}]
            prompt = tokenizer.apply_chat_template(
=======
            messages = [{"role": "user", "content": full_text}]
            prompt = tokenizer.apply_chat_template(  # type: ignore[call-arg]
>>>>>>> ceb91fad
                messages,
                tokenize=False,
                add_generation_prompt=True,  # Add <start_of_turn>model section
            )
            # Append answer AFTER chat template to ensure last token is answer content
            prompt = prompt + answer
        except Exception as e:
            self.logger.debug(f"Chat template failed, using raw text: {e}")
            # Fallback: concatenate directly
            prompt = question + answer

        return prompt

    def get_batch_iterator(
        self, prompts: list[str], batch_size: int
    ) -> Iterator[list[str]]:
        """
        Create batch iterator for prompts.

        Args:
            prompts: List of prompt strings
            batch_size: Number of prompts per batch

        Yields:
            Batches of prompts

        Example:
            >>> loader = SteerDatasetLoader()
            >>> for batch in loader.get_batch_iterator(prompts, batch_size=16):
            ...     # Process batch
            ...     pass
        """
        for i in range(0, len(prompts), batch_size):
            yield prompts[i : i + batch_size]

    def get_dataset_info(self, dataset_path: Path) -> dict:
        """
        Get information about the dataset without loading all data.

        Args:
            dataset_path: Path to dataset directory or JSONL file

        Returns:
            Dictionary with dataset information

        Example:
            >>> loader = SteerDatasetLoader()
            >>> info = loader.get_dataset_info(Path("./dataset/steering"))
            >>> print(info['num_samples'], info['file_size_mb'])
        """
        # Find dataset file
        if dataset_path.is_dir():
            jsonl_files = list(dataset_path.glob("*.jsonl"))
            if not jsonl_files:
                raise FileNotFoundError(
                    f"No JSONL files found in directory: {dataset_path}"
                )
            dataset_file = jsonl_files[0]
        else:
            dataset_file = dataset_path

        if not dataset_file.exists():
            raise FileNotFoundError(f"Dataset file not found: {dataset_file}")

        # Count lines for num_samples
        with Path(dataset_file).open("r", encoding="utf-8") as f:
            num_samples = sum(1 for _ in f)

        # Get file size
        file_size_bytes = dataset_file.stat().st_size
        file_size_mb = file_size_bytes / (1024 * 1024)

        info = {
            "file_path": str(dataset_file),
            "num_samples": num_samples,
            "file_size_bytes": file_size_bytes,
            "file_size_mb": round(file_size_mb, 2),
        }

        self.logger.debug(f"Dataset info: {info}")
        return info

    def validate_dataset(self, dataset_path: Path) -> bool:
        """
        Validate dataset format and structure.

        Args:
            dataset_path: Path to dataset directory or JSONL file

        Returns:
            True if dataset is valid, False otherwise

        Example:
            >>> loader = SteerDatasetLoader()
            >>> is_valid = loader.validate_dataset(Path("./dataset/steering"))
        """
        try:
            dataset = self.load(dataset_path)

            if len(dataset) == 0:
                self.logger.error("Dataset is empty")
                return False

            # Check first entry structure
            first_entry = dataset[0]
            required_fields = ["situation", "char_name", "positive", "neutral"]
            for field in required_fields:
                if field not in first_entry:
                    self.logger.error(f"Missing required field: {field}")
                    return False

            self.logger.info("Dataset validation successful")
            return True

        except Exception as e:
            self.logger.error(f"Dataset validation failed: {e}")
            return False<|MERGE_RESOLUTION|>--- conflicted
+++ resolved
@@ -266,13 +266,8 @@
 
         # Apply chat template WITHOUT answer (add_generation_prompt=True)
         try:
-<<<<<<< HEAD
             messages = [{"role": "user", "content": question}]
-            prompt = tokenizer.apply_chat_template(
-=======
-            messages = [{"role": "user", "content": full_text}]
             prompt = tokenizer.apply_chat_template(  # type: ignore[call-arg]
->>>>>>> ceb91fad
                 messages,
                 tokenize=False,
                 add_generation_prompt=True,  # Add <start_of_turn>model section
@@ -314,13 +309,8 @@
 
         # Apply chat template WITHOUT answer (add_generation_prompt=True)
         try:
-<<<<<<< HEAD
             messages = [{"role": "user", "content": question}]
-            prompt = tokenizer.apply_chat_template(
-=======
-            messages = [{"role": "user", "content": full_text}]
             prompt = tokenizer.apply_chat_template(  # type: ignore[call-arg]
->>>>>>> ceb91fad
                 messages,
                 tokenize=False,
                 add_generation_prompt=True,  # Add <start_of_turn>model section
